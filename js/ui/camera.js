'use strict';

const util = require('../util/util');
const interpolate = require('../util/interpolate');
const browser = require('../util/browser');
const LngLat = require('../geo/lng_lat');
const LngLatBounds = require('../geo/lng_lat_bounds');
const Point = require('point-geometry');
const Evented = require('../util/evented');

/**
 * Options common to {@link Map#jumpTo}, {@link Map#easeTo}, and {@link Map#flyTo},
 * controlling the destination's location, zoom level, bearing, and pitch.
 * All properties are optional. Unspecified
 * options will default to the map's current value for that property.
 *
 * @typedef {Object} CameraOptions
 * @property {LngLatLike} center The destination's center.
 * @property {number} zoom The destination's zoom level.
 * @property {number} bearing The destination's bearing (rotation), measured in degrees counter-clockwise from north.
 * @property {number} pitch The destination's pitch (tilt), measured in degrees.
 * @property {LngLatLike} around If a `zoom` is specified, `around` determines the zoom center (defaults to the center of the map).
 */

/**
 * Options common to map movement methods that involve animation, such as {@link Map#panBy} and
 * {@link Map#easeTo}, controlling the duration and easing function of the animation. All properties
 * are optional.
 *
 * @typedef {Object} AnimationOptions
 * @property {number} duration The animation's duration, measured in milliseconds.
 * @property {Function} easing The animation's easing function.
 * @property {PointLike} offset `x` and `y` coordinates representing the animation's origin of movement relative to the map's center.
 * @property {boolean} animate If `false`, no animation will occur.
 */

class Camera extends Evented {

    constructor(transform, options) {
        super();
        this.transform = transform;
        this._bearingSnap = options.bearingSnap;
    }

    /**
     * Returns the map's geographical centerpoint.
     *
     * @memberof Map#
     * @returns {LngLat} The map's geographical centerpoint.
     */
    getCenter() { return this.transform.center; }

    /**
     * Sets the map's geographical centerpoint. Equivalent to `jumpTo({center: center})`.
     *
     * @memberof Map#
     * @param {LngLatLike} center The centerpoint to set.
     * @param {Object} [eventData] Data to propagate to any event listeners.
     * @fires movestart
     * @fires moveend
     * @returns {Map} `this`
     * @example
     * map.setCenter([-74, 38]);
     * @see [Move symbol with the keyboard](https://www.mapbox.com/mapbox-gl-js/example/rotating-controllable-marker/)
     */
    setCenter(center, eventData) {
        this.jumpTo({center: center}, eventData);
        return this;
    }

    /**
     * Pans the map by the specified offest.
     *
     * @memberof Map#
     * @param {Array<number>} offset `x` and `y` coordinates by which to pan the map.
     * @param {AnimationOptions} [options]
     * @param {Object} [eventData] Data to propagate to any event listeners.
     * @fires movestart
     * @fires moveend
     * @returns {Map} `this`
     * @see [Navigate the map with game-like controls](https://www.mapbox.com/mapbox-gl-js/example/game-controls/)
     */
    panBy(offset, options, eventData) {
        this.panTo(this.transform.center,
            util.extend({offset: Point.convert(offset).mult(-1)}, options), eventData);
        return this;
    }

    /**
     * Pans the map to the specified location, with an animated transition.
     *
     * @memberof Map#
     * @param {LngLatLike} lnglat The location to pan the map to.
     * @param {AnimationOptions} [options]
     * @param {Object} [eventData] Data to propagate to any event listeners.
     * @fires movestart
     * @fires moveend
     * @returns {Map} `this`
     */
    panTo(lnglat, options, eventData) {
        return this.easeTo(util.extend({
            center: lnglat
        }, options), eventData);
    }

    /**
     * Returns the map's current zoom level.
     *
     * @memberof Map#
     * @returns {number} The map's current zoom level.
     */
    getZoom() { return this.transform.zoom; }

    /**
     * Sets the map's zoom level. Equivalent to `jumpTo({zoom: zoom})`.
     *
     * @memberof Map#
     * @param {number} zoom The zoom level to set (0-20).
     * @param {Object} [eventData] Data to propagate to any event listeners.
     * @fires movestart
     * @fires zoomstart
     * @fires move
     * @fires zoom
     * @fires moveend
     * @fires zoomend
     * @returns {Map} `this`
     * @example
     * // zoom the map to 5
     * map.setZoom(5);
     */
    setZoom(zoom, eventData) {
        this.jumpTo({zoom: zoom}, eventData);
        return this;
    }

    /**
     * Zooms the map to the specified zoom level, with an animated transition.
     *
     * @memberof Map#
     * @param {number} zoom The zoom level to transition to.
     * @param {AnimationOptions} [options]
     * @param {Object} [eventData] Data to propagate to any event listeners.
     * @fires movestart
     * @fires zoomstart
     * @fires move
     * @fires zoom
     * @fires moveend
     * @fires zoomend
     * @returns {Map} `this`
     */
    zoomTo(zoom, options, eventData) {
        return this.easeTo(util.extend({
            zoom: zoom
        }, options), eventData);
    }

    /**
     * Increases the map's zoom level by 1.
     *
     * @memberof Map#
     * @param {AnimationOptions} [options]
     * @param {Object} [eventData] Data to propagate to any event listeners.
     * @fires movestart
     * @fires zoomstart
     * @fires move
     * @fires zoom
     * @fires moveend
     * @fires zoomend
     * @returns {Map} `this`
     */
    zoomIn(options, eventData) {
        this.zoomTo(this.getZoom() + 1, options, eventData);
        return this;
    }

    /**
     * Decreases the map's zoom level by 1.
     *
     * @memberof Map#
     * @param {AnimationOptions} [options]
     * @param {Object} [eventData] Data to propagate to any event listeners.
     * @fires movestart
     * @fires zoomstart
     * @fires move
     * @fires zoom
     * @fires moveend
     * @fires zoomend
     * @returns {Map} `this`
     */
    zoomOut(options, eventData) {
        this.zoomTo(this.getZoom() - 1, options, eventData);
        return this;
    }

    /**
     * Returns the map's current bearing (rotation).
     *
     * @memberof Map#
     * @returns {number} The map's current bearing, measured in degrees counter-clockwise from north.
     * @see [Navigate the map with game-like controls](https://www.mapbox.com/mapbox-gl-js/example/game-controls/)
     */
    getBearing() { return this.transform.bearing; }

    /**
     * Sets the maps' bearing (rotation). Equivalent to `jumpTo({bearing: bearing})`.
     *
     * @memberof Map#
     * @param {number} bearing The bearing to set, measured in degrees counter-clockwise from north.
     * @param {Object} [eventData] Data to propagate to any event listeners.
     * @fires movestart
     * @fires moveend
     * @returns {Map} `this`
     * @example
     * // rotate the map to 90 degrees
     * map.setBearing(90);
     */
    setBearing(bearing, eventData) {
        this.jumpTo({bearing: bearing}, eventData);
        return this;
    }

    /**
     * Rotates the map to the specified bearing, with an animated transition.
     *
     * @memberof Map#
     * @param {number} bearing The bearing to rotate the map to, measured in degrees counter-clockwise from north.
     * @param {AnimationOptions} [options]
     * @param {Object} [eventData] Data to propagate to any event listeners.
     * @fires movestart
     * @fires moveend
     * @returns {Map} `this`
     */
    rotateTo(bearing, options, eventData) {
        return this.easeTo(util.extend({
            bearing: bearing
        }, options), eventData);
    }

    /**
     * Rotates the map to a bearing of 0 (due north), with an animated transition.
     *
     * @memberof Map#
     * @param {AnimationOptions} [options]
     * @param {Object} [eventData] Data to propagate to any event listeners.
     * @fires movestart
     * @fires moveend
     * @returns {Map} `this`
     */
    resetNorth(options, eventData) {
        this.rotateTo(0, util.extend({duration: 1000}, options), eventData);
        return this;
    }

    /**
     * Snaps the map's bearing to 0 (due north), if the current bearing is close enough to it (i.e. within the `bearingSnap` threshold).
     *
     * @memberof Map#
     * @param {AnimationOptions} [options]
     * @param {Object} [eventData] Data to propagate to any event listeners.
     * @fires movestart
     * @fires moveend
     * @returns {Map} `this`
     */
    snapToNorth(options, eventData) {
        if (Math.abs(this.getBearing()) < this._bearingSnap) {
            return this.resetNorth(options, eventData);
        }
        return this;
    }

    /**
     * Returns the map's current pitch (tilt).
     *
     * @memberof Map#
     * @returns {number} The map's current pitch, measured in degrees away from the plane of the screen.
     */
    getPitch() { return this.transform.pitch; }

    /**
     * Sets the map's pitch (tilt). Equivalent to `jumpTo({pitch: pitch})`.
     *
     * @memberof Map#
     * @param {number} pitch The pitch to set, measured in degrees away from the plane of the screen (0-60).
     * @param {Object} [eventData] Data to propagate to any event listeners.
     * @fires movestart
     * @fires moveend
     * @returns {Map} `this`
     */
    setPitch(pitch, eventData) {
        this.jumpTo({pitch: pitch}, eventData);
        return this;
    }


    /**
     * Pans and zooms the map to contain its visible area within the specified geographical bounds.
     *
     * @memberof Map#
     * @param {LngLatBoundsLike} bounds Center these bounds in the viewport and use the highest
     *      zoom level up to and including `Map#getMaxZoom()` that fits them in the viewport.
     * @param {Object} [options]
     * @param {boolean} [options.linear=false] If `true`, the map transitions using
     *     {@link Map#easeTo}. If `false`, the map transitions using {@link Map#flyTo}. See
     *     {@link Map#flyTo} for information about the options specific to that animated transition.
     * @param {Function} [options.easing] An easing function for the animated transition.
     * @param {number} [options.padding=0] The amount of padding, in pixels, to allow around the specified bounds.
     * @param {PointLike} [options.offset=[0, 0]] The center of the given bounds relative to the map's center, measured in pixels.
     * @param {number} [options.maxZoom] The maximum zoom level to allow when the map view transitions to the specified bounds.
     * @param {Object} [eventData] Data to propagate to any event listeners.
     * @fires movestart
     * @fires moveend
     * @returns {Map} `this`
     * @see [Fit a map to a bounding box](https://www.mapbox.com/mapbox-gl-js/example/fitbounds/)
     */
    fitBounds(bounds, options, eventData) {

        options = util.extend({
            padding: 0,
            offset: [0, 0],
            maxZoom: this.getMaxZoom()
        }, options);

        bounds = LngLatBounds.convert(bounds);
<<<<<<< HEAD
        
        var offset = Point.convert(options.offset),
	        tr = this.transform,
	        nw = tr.project(bounds.getNorthWest()),
	        se = tr.project(bounds.getSouthEast()),
	        size = se.sub(nw),
	        bx = tr.width,
	        by = tr.height;

  	    if (!options.hasOwnProperty('bearing')){
  	        options.bearing = 0;
  	    }

  	    if (options.bearing !== 0){
  	        var angle = Math.abs(options.bearing) * Math.PI / 180;

  	        if (options.bearing < -90){
  	            angle = Math.abs(options.bearing + 180) * Math.PI / 180;
  	        }
  	        if (options.bearing > 90){
  	            angle = Math.abs(options.bearing - 180) * Math.PI / 180;
  	        }
  	        bx = Math.abs(parseInt(tr.width * Math.cos(angle) + tr.height * Math.sin(angle)));
  	        by = Math.abs(parseInt(tr.width * Math.sin(angle) + tr.height * Math.cos(angle)));
  	    }

  	    var scaleX = (bx - options.padding * 2 - Math.abs(offset.x) * 2) / size.x,
  	        scaleY = (by - options.padding * 2 - Math.abs(offset.y) * 2) / size.y;

  	    options.center = tr.unproject(nw.add(se).div(2));
  	    options.zoom = Math.min(tr.scaleZoom(tr.scale * Math.min(scaleX, scaleY)), options.maxZoom);
  	    options.bearing = 0;
=======

        const offset = Point.convert(options.offset),
            tr = this.transform,
            nw = tr.project(bounds.getNorthWest()),
            se = tr.project(bounds.getSouthEast()),
            size = se.sub(nw),
            scaleX = (tr.width - options.padding * 2 - Math.abs(offset.x) * 2) / size.x,
            scaleY = (tr.height - options.padding * 2 - Math.abs(offset.y) * 2) / size.y;

        options.center = tr.unproject(nw.add(se).div(2));
        options.zoom = Math.min(tr.scaleZoom(tr.scale * Math.min(scaleX, scaleY)), options.maxZoom);
        options.bearing = 0;
>>>>>>> 2f5667d4

        return options.linear ?
            this.easeTo(options, eventData) :
            this.flyTo(options, eventData);
    }

    /**
     * Changes any combination of center, zoom, bearing, and pitch, without
     * an animated transition. The map will retain its current values for any
     * details not specified in `options`.
     *
     * @memberof Map#
     * @param {CameraOptions} options
     * @param {Object} [eventData] Data to propagate to any event listeners.
     * @fires movestart
     * @fires zoomstart
     * @fires move
     * @fires zoom
     * @fires rotate
     * @fires pitch
     * @fires zoomend
     * @fires moveend
     * @returns {Map} `this`
     */
    jumpTo(options, eventData) {
        this.stop();

        const tr = this.transform;
        let zoomChanged = false,
            bearingChanged = false,
            pitchChanged = false;

        if ('zoom' in options && tr.zoom !== +options.zoom) {
            zoomChanged = true;
            tr.zoom = +options.zoom;
        }

        if ('center' in options) {
            tr.center = LngLat.convert(options.center);
        }

        if ('bearing' in options && tr.bearing !== +options.bearing) {
            bearingChanged = true;
            tr.bearing = +options.bearing;
        }

        if ('pitch' in options && tr.pitch !== +options.pitch) {
            pitchChanged = true;
            tr.pitch = +options.pitch;
        }

        this.fire('movestart', eventData)
            .fire('move', eventData);

        if (zoomChanged) {
            this.fire('zoomstart', eventData)
                .fire('zoom', eventData)
                .fire('zoomend', eventData);
        }

        if (bearingChanged) {
            this.fire('rotate', eventData);
        }

        if (pitchChanged) {
            this.fire('pitch', eventData);
        }

        return this.fire('moveend', eventData);
    }

    /**
     * Changes any combination of center, zoom, bearing, and pitch, with an animated transition
     * between old and new values. The map will retain its current values for any
     * details not specified in `options`.
     *
     * @memberof Map#
     * @param {CameraOptions|AnimationOptions} options Options describing the destination and animation of the transition.
     * @param {Object} [eventData] Data to propagate to any event listeners.
     * @fires movestart
     * @fires zoomstart
     * @fires move
     * @fires zoom
     * @fires rotate
     * @fires pitch
     * @fires zoomend
     * @fires moveend
     * @returns {Map} `this`
     * @see [Navigate the map with game-like controls](https://www.mapbox.com/mapbox-gl-js/example/game-controls/)
     */
    easeTo(options, eventData) {
        this.stop();

        options = util.extend({
            offset: [0, 0],
            duration: 500,
            easing: util.ease
        }, options);

        const tr = this.transform,
            offset = Point.convert(options.offset),
            startZoom = this.getZoom(),
            startBearing = this.getBearing(),
            startPitch = this.getPitch(),

            zoom = 'zoom' in options ? +options.zoom : startZoom,
            bearing = 'bearing' in options ? this._normalizeBearing(options.bearing, startBearing) : startBearing,
            pitch = 'pitch' in options ? +options.pitch : startPitch;

        let toLngLat,
            toPoint;

        if ('center' in options) {
            toLngLat = LngLat.convert(options.center);
            toPoint = tr.centerPoint.add(offset);
        } else if ('around' in options) {
            toLngLat = LngLat.convert(options.around);
            toPoint = tr.locationPoint(toLngLat);
        } else {
            toPoint = tr.centerPoint.add(offset);
            toLngLat = tr.pointLocation(toPoint);
        }

        const fromPoint = tr.locationPoint(toLngLat);

        if (options.animate === false) options.duration = 0;

        this.zooming = (zoom !== startZoom);
        this.rotating = (startBearing !== bearing);
        this.pitching = (pitch !== startPitch);

        if (options.smoothEasing && options.duration !== 0) {
            options.easing = this._smoothOutEasing(options.duration);
        }

        if (!options.noMoveStart) {
            this.fire('movestart', eventData);
        }
        if (this.zooming) {
            this.fire('zoomstart', eventData);
        }

        clearTimeout(this._onEaseEnd);

        this._ease(function (k) {
            if (this.zooming) {
                tr.zoom = interpolate(startZoom, zoom, k);
            }

            if (this.rotating) {
                tr.bearing = interpolate(startBearing, bearing, k);
            }

            if (this.pitching) {
                tr.pitch = interpolate(startPitch, pitch, k);
            }

            tr.setLocationAtPoint(toLngLat, fromPoint.add(toPoint.sub(fromPoint)._mult(k)));

            this.fire('move', eventData);
            if (this.zooming) {
                this.fire('zoom', eventData);
            }
            if (this.rotating) {
                this.fire('rotate', eventData);
            }
            if (this.pitching) {
                this.fire('pitch', eventData);
            }
        }, () => {
            if (options.delayEndEvents) {
                this._onEaseEnd = setTimeout(this._easeToEnd.bind(this, eventData), options.delayEndEvents);
            } else {
                this._easeToEnd(eventData);
            }
        }, options);

        return this;
    }

    _easeToEnd(eventData) {
        const wasZooming = this.zooming;
        this.zooming = false;
        this.rotating = false;
        this.pitching = false;

        if (wasZooming) {
            this.fire('zoomend', eventData);
        }
        this.fire('moveend', eventData);

    }

    /**
     * Changes any combination of center, zoom, bearing, and pitch, animating the transition along a curve that
     * evokes flight. The animation seamlessly incorporates zooming and panning to help
     * the user maintain her bearings even after traversing a great distance.
     *
     * @memberof Map#
     * @param {Object} options Options describing the destination and animation of the transition.
     *     Accepts [CameraOptions](#CameraOptions), [AnimationOptions](#AnimationOptions),
     *     and the following additional options.
     * @param {number} [options.curve=1.42] The zooming "curve" that will occur along the
     *     flight path. A high value maximizes zooming for an exaggerated animation, while a low
     *     value minimizes zooming for an effect closer to {@link Map#easeTo}. 1.42 is the average
     *     value selected by participants in the user study discussed in
     *     [van Wijk (2003)](https://www.win.tue.nl/~vanwijk/zoompan.pdf). A value of
     *     `Math.pow(6, 0.25)` would be equivalent to the root mean squared average velocity. A
     *     value of 1 would produce a circular motion.
     * @param {number} [options.minZoom] The zero-based zoom level at the peak of the flight path. If
     *     `options.curve` is specified, this option is ignored.
     * @param {number} [options.speed=1.2] The average speed of the animation defined in relation to
     *     `options.curve`. A speed of 1.2 means that the map appears to move along the flight path
     *     by 1.2 times `options.curve` screenfuls every second. A _screenful_ is the map's visible span.
     *     It does not correspond to a fixed physical distance, but varies by zoom level.
     * @param {number} [options.screenSpeed] The average speed of the animation measured in screenfuls
     *     per second, assuming a linear timing curve. If `options.speed` is specified, this option is ignored.
     * @param {Function} [options.easing] An easing function for the animated transition.
     * @param {Object} [eventData] Data to propagate to any event listeners.
     * @fires movestart
     * @fires zoomstart
     * @fires move
     * @fires zoom
     * @fires rotate
     * @fires pitch
     * @fires zoomend
     * @fires moveend
     * @returns {Map} `this`
     * @example
     * // fly with default options to null island
     * map.flyTo({center: [0, 0], zoom: 9});
     * // using flyTo options
     * map.flyTo({
     *   center: [0, 0],
     *   zoom: 9,
     *   speed: 0.2,
     *   curve: 1,
     *   easing(t) {
     *     return t;
     *   }
     * });
     * @see [Fly to a location](https://www.mapbox.com/mapbox-gl-js/example/flyto/)
     * @see [Slowly fly to a location](https://www.mapbox.com/mapbox-gl-js/example/flyto-options/)
     * @see [Fly to a location based on scroll position](https://www.mapbox.com/mapbox-gl-js/example/scroll-fly-to/)
     */
    flyTo(options, eventData) {
        // This method implements an “optimal path” animation, as detailed in:
        //
        // Van Wijk, Jarke J.; Nuij, Wim A. A. “Smooth and efficient zooming and panning.” INFOVIS
        //   ’03. pp. 15–22. <https://www.win.tue.nl/~vanwijk/zoompan.pdf#page=5>.
        //
        // Where applicable, local variable documentation begins with the associated variable or
        // function in van Wijk (2003).

        this.stop();

        options = util.extend({
            offset: [0, 0],
            speed: 1.2,
            curve: 1.42,
            easing: util.ease
        }, options);

        const tr = this.transform,
            offset = Point.convert(options.offset),
            startZoom = this.getZoom(),
            startBearing = this.getBearing(),
            startPitch = this.getPitch();

        const center = 'center' in options ? LngLat.convert(options.center) : this.getCenter();
        const zoom = 'zoom' in options ?  +options.zoom : startZoom;
        const bearing = 'bearing' in options ? this._normalizeBearing(options.bearing, startBearing) : startBearing;
        const pitch = 'pitch' in options ? +options.pitch : startPitch;

        // If a path crossing the antimeridian would be shorter, extend the final coordinate so that
        // interpolating between the two endpoints will cross it.
        if (Math.abs(tr.center.lng) + Math.abs(center.lng) > 180) {
            if (tr.center.lng > 0 && center.lng < 0) {
                center.lng += 360;
            } else if (tr.center.lng < 0 && center.lng > 0) {
                center.lng -= 360;
            }
        }

        const scale = tr.zoomScale(zoom - startZoom),
            from = tr.point,
            to = 'center' in options ? tr.project(center).sub(offset.div(scale)) : from;

        let rho = options.curve;

            // w₀: Initial visible span, measured in pixels at the initial scale.
        const w0 = Math.max(tr.width, tr.height),
            // w₁: Final visible span, measured in pixels with respect to the initial scale.
            w1 = w0 / scale,
            // Length of the flight path as projected onto the ground plane, measured in pixels from
            // the world image origin at the initial scale.
            u1 = to.sub(from).mag();

        if ('minZoom' in options) {
            const minZoom = util.clamp(Math.min(options.minZoom, startZoom, zoom), tr.minZoom, tr.maxZoom);
            // w<sub>m</sub>: Maximum visible span, measured in pixels with respect to the initial
            // scale.
            const wMax = w0 / tr.zoomScale(minZoom - startZoom);
            rho = Math.sqrt(wMax / u1 * 2);
        }

        // ρ²
        const rho2 = rho * rho;

        /**
         * rᵢ: Returns the zoom-out factor at one end of the animation.
         *
         * @param i 0 for the ascent or 1 for the descent.
         * @private
         */
        function r(i) {
            const b = (w1 * w1 - w0 * w0 + (i ? -1 : 1) * rho2 * rho2 * u1 * u1) / (2 * (i ? w1 : w0) * rho2 * u1);
            return Math.log(Math.sqrt(b * b + 1) - b);
        }

        function sinh(n) { return (Math.exp(n) - Math.exp(-n)) / 2; }
        function cosh(n) { return (Math.exp(n) + Math.exp(-n)) / 2; }
        function tanh(n) { return sinh(n) / cosh(n); }

        // r₀: Zoom-out factor during ascent.
        const r0 = r(0);
            /**
             * w(s): Returns the visible span on the ground, measured in pixels with respect to the
             * initial scale.
             *
             * Assumes an angular field of view of 2 arctan ½ ≈ 53°.
             * @private
             */
        let w = function (s) { return (cosh(r0) / cosh(r0 + rho * s)); },
            /**
             * u(s): Returns the distance along the flight path as projected onto the ground plane,
             * measured in pixels from the world image origin at the initial scale.
             * @private
             */
            u = function (s) { return w0 * ((cosh(r0) * tanh(r0 + rho * s) - sinh(r0)) / rho2) / u1; },
            // S: Total length of the flight path, measured in ρ-screenfuls.
            S = (r(1) - r0) / rho;

        // When u₀ = u₁, the optimal path doesn’t require both ascent and descent.
        if (Math.abs(u1) < 0.000001) {
            // Perform a more or less instantaneous transition if the path is too short.
            if (Math.abs(w0 - w1) < 0.000001) return this.easeTo(options);

            const k = w1 < w0 ? -1 : 1;
            S = Math.abs(Math.log(w1 / w0)) / rho;

            u = function() { return 0; };
            w = function(s) { return Math.exp(k * rho * s); };
        }

        if ('duration' in options) {
            options.duration = +options.duration;
        } else {
            const V = 'screenSpeed' in options ? +options.screenSpeed / rho : +options.speed;
            options.duration = 1000 * S / V;
        }

        this.zooming = true;
        if (startBearing !== bearing) this.rotating = true;
        if (startPitch !== pitch) this.pitching = true;

        this.fire('movestart', eventData);
        this.fire('zoomstart', eventData);

        this._ease(function (k) {
            // s: The distance traveled along the flight path, measured in ρ-screenfuls.
            const s = k * S,
                us = u(s);

            const scale = 1 / w(s);
            tr.zoom = startZoom + tr.scaleZoom(scale);
            tr.center = tr.unproject(from.add(to.sub(from).mult(us)).mult(scale));

            if (this.rotating) {
                tr.bearing = interpolate(startBearing, bearing, k);
            }
            if (this.pitching) {
                tr.pitch = interpolate(startPitch, pitch, k);
            }

            this.fire('move', eventData);
            this.fire('zoom', eventData);
            if (this.rotating) {
                this.fire('rotate', eventData);
            }
            if (this.pitching) {
                this.fire('pitch', eventData);
            }
        }, function() {
            this.zooming = false;
            this.rotating = false;
            this.pitching = false;

            this.fire('zoomend', eventData);
            this.fire('moveend', eventData);
        }, options);

        return this;
    }

    isEasing() {
        return !!this._abortFn;
    }

    /**
     * Stops any animated transition underway.
     *
     * @memberof Map#
     * @returns {Map} `this`
     */
    stop() {
        if (this._abortFn) {
            this._abortFn();
            this._finishEase();
        }
        return this;
    }

    _ease(frame, finish, options) {
        this._finishFn = finish;
        this._abortFn = browser.timed(function (t) {
            frame.call(this, options.easing(t));
            if (t === 1) {
                this._finishEase();
            }
        }, options.animate === false ? 0 : options.duration, this);
    }

    _finishEase() {
        delete this._abortFn;
        // The finish function might emit events which trigger new eases, which
        // set a new _finishFn. Ensure we don't delete it unintentionally.
        const finish = this._finishFn;
        delete this._finishFn;
        finish.call(this);
    }

    // convert bearing so that it's numerically close to the current one so that it interpolates properly
    _normalizeBearing(bearing, currentBearing) {
        bearing = util.wrap(bearing, -180, 180);
        const diff = Math.abs(bearing - currentBearing);
        if (Math.abs(bearing - 360 - currentBearing) < diff) bearing -= 360;
        if (Math.abs(bearing + 360 - currentBearing) < diff) bearing += 360;
        return bearing;
    }

    // only used on mouse-wheel zoom to smooth out animation
    _smoothOutEasing(duration) {
        let easing = util.ease;

        if (this._prevEase) {
            const ease = this._prevEase,
                t = (Date.now() - ease.start) / ease.duration,
                speed = ease.easing(t + 0.01) - ease.easing(t),

                // Quick hack to make new bezier that is continuous with last
                x = 0.27 / Math.sqrt(speed * speed + 0.0001) * 0.01,
                y = Math.sqrt(0.27 * 0.27 - x * x);

            easing = util.bezier(x, y, 0.25, 1);
        }

        this._prevEase = {
            start: (new Date()).getTime(),
            duration: duration,
            easing: easing
        };

        return easing;
    }
}

/**
 * Fired whenever the map's pitch (tilt) changes.
 *
 * @event pitch
 * @memberof Map
 * @instance
 * @property {MapEventData} data
 */

module.exports = Camera;<|MERGE_RESOLUTION|>--- conflicted
+++ resolved
@@ -321,8 +321,7 @@
         }, options);
 
         bounds = LngLatBounds.convert(bounds);
-<<<<<<< HEAD
-        
+                
         var offset = Point.convert(options.offset),
 	        tr = this.transform,
 	        nw = tr.project(bounds.getNorthWest()),
@@ -354,20 +353,6 @@
   	    options.center = tr.unproject(nw.add(se).div(2));
   	    options.zoom = Math.min(tr.scaleZoom(tr.scale * Math.min(scaleX, scaleY)), options.maxZoom);
   	    options.bearing = 0;
-=======
-
-        const offset = Point.convert(options.offset),
-            tr = this.transform,
-            nw = tr.project(bounds.getNorthWest()),
-            se = tr.project(bounds.getSouthEast()),
-            size = se.sub(nw),
-            scaleX = (tr.width - options.padding * 2 - Math.abs(offset.x) * 2) / size.x,
-            scaleY = (tr.height - options.padding * 2 - Math.abs(offset.y) * 2) / size.y;
-
-        options.center = tr.unproject(nw.add(se).div(2));
-        options.zoom = Math.min(tr.scaleZoom(tr.scale * Math.min(scaleX, scaleY)), options.maxZoom);
-        options.bearing = 0;
->>>>>>> 2f5667d4
 
         return options.linear ?
             this.easeTo(options, eventData) :

'use strict';

var util = require('../util/util');
var interpolate = require('../util/interpolate');
var browser = require('../util/browser');
var LatLng = require('../geo/lat_lng');
var LatLngBounds = require('../geo/lat_lng_bounds');
var Point = require('point-geometry');

util.extend(exports, {
    isEasing: function() {
        return !!this._abortFn;
    },

    stop: function() {
        if (this._abortFn) {
            this._abortFn.call(this);
            delete this._abortFn;

            this._finishFn.call(this);
            delete this._finishFn;
        }
        return this;
    },

    _ease: function(frame, finish, options) {
        this._finishFn = finish;
        this._abortFn = browser.timed(function (t) {
            frame.call(this, options.easing(t));
            if (t === 1) {
                delete this._abortFn;
                this._finishFn.call(this);
                delete this._finishFn;
            }
        }, options.animate === false ? 0 : options.duration, this);
    },

    panBy: function(offset, options) {
        this.panTo(this.transform.center, util.extend({offset: Point.convert(offset).mult(-1)}, options));
        return this;
    },

    panTo: function(latlng, options) {
        this.stop();

        latlng = LatLng.convert(latlng);

        options = util.extend({
            duration: 500,
            easing: util.ease,
            offset: [0, 0]
        }, options);

        var tr = this.transform,
            offset = Point.convert(options.offset).rotate(-tr.angle),
            from = tr.point,
            to = tr.project(latlng).sub(offset);

        if (!options.noMoveStart) {
            this.fire('movestart');
        }

        this._ease(function(k) {
            tr.center = tr.unproject(from.add(to.sub(from).mult(k)));
            this._move();
        }, function() {
            this.fire('moveend');
        }, options);

        return this;
    },

    // Zooms to a certain zoom level with easing.
    zoomTo: function(zoom, options) {
        this.stop();

        options = util.extend({
            duration: 500
        }, options);

        options.easing = this._updateEasing(options.duration, zoom, options.easing);

        var tr = this.transform,
            around = tr.center,
            startZoom = tr.zoom;

        if (options.around) {
            around = LatLng.convert(options.around);
        } else if (options.offset) {
            around = tr.pointLocation(tr.centerPoint.add(Point.convert(options.offset)));
        }

        if (options.animate === false) options.duration = 0;

        if (!this.zooming) {
            this.zooming = true;
            this.fire('movestart');
        }

        this._ease(function(k) {
            tr.setZoomAround(interpolate(startZoom, zoom, k), around);
            this.animationLoop.set(300); // text fading
            this._move(true);
        }, function() {
            this.ease = null;
            if (options.duration >= 200) {
                this.zooming = false;
                this.fire('moveend');
            }
        }, options);

        if (options.duration < 200) {
            clearTimeout(this._onZoomEnd);
            this._onZoomEnd = setTimeout(function() {
                this.zooming = false;
                this._rerender();
                this.fire('moveend');
            }.bind(this), 200);
        }

        return this;
    },

    zoomIn: function(options) {
        this.zoomTo(this.getZoom() + 1, options);
    },

    zoomOut: function(options) {
        this.zoomTo(this.getZoom() - 1, options);
    },

    rotateTo: function(bearing, options) {
        this.stop();

        options = util.extend({
            duration: 500,
            easing: util.ease
        }, options);

        var tr = this.transform,
            start = this.getBearing(),
            around = tr.center;

        if (options.around) {
            around = LatLng.convert(options.around);
        } else if (options.offset) {
            around = tr.pointLocation(tr.centerPoint.add(Point.convert(options.offset)));
        }

        bearing = this._normalizeBearing(bearing, start);

        this.rotating = true;
        this.fire('movestart');

        this._ease(function(k) {
            tr.setBearingAround(interpolate(start, bearing, k), around);
            this._move(false, true);
        }, function() {
            this.rotating = false;
            this.fire('moveend');
        }, options);

        return this;
    },

    resetNorth: function(options) {
        return this.rotateTo(0, util.extend({duration: 1000}, options));
    },

    fitBounds: function(bounds, options) {

        options = util.extend({
            padding: 0,
            offset: [0, 0],
            maxZoom: Infinity
        }, options);

        bounds = LatLngBounds.convert(bounds);

        var offset = Point.convert(options.offset),
            tr = this.transform,
            nw = tr.project(bounds.getNorthWest()),
            se = tr.project(bounds.getSouthEast()),
            size = se.sub(nw),
            center = tr.unproject(nw.add(se).div(2)),

            scaleX = (tr.width - options.padding * 2 - Math.abs(offset.x) * 2) / size.x,
            scaleY = (tr.height - options.padding * 2 - Math.abs(offset.y) * 2) / size.y,

            zoom = Math.min(tr.scaleZoom(tr.scale * Math.min(scaleX, scaleY)), options.maxZoom);

        return options.linear ?
            this.easeTo(center, zoom, 0, options) :
            this.flyTo(center, zoom, 0, options);
    },

<<<<<<< HEAD
    easeTo(latlng, zoom, bearing, pitch, options) {
=======
    easeTo: function(latlng, zoom, bearing, options) {
>>>>>>> 63d20bab
        this.stop();

        options = util.extend({
            offset: [0, 0],
            duration: 500,
            easing: util.ease
        }, options);

        var tr = this.transform,
            offset = Point.convert(options.offset).rotate(-tr.angle),
            startZoom = this.getZoom(),
            startBearing = this.getBearing(),
            startPitch = this.transform.pitch;

        latlng = LatLng.convert(latlng);
        zoom = zoom === undefined ? startZoom : zoom;
        bearing = bearing === undefined ? startBearing : this._normalizeBearing(bearing, startBearing);

        var scale = tr.zoomScale(zoom - startZoom),
            from = tr.point,
            to = latlng ? tr.project(latlng).sub(offset.div(scale)) : tr.point,
            around;

        if (zoom !== startZoom) {
            around = tr.pointLocation(tr.centerPoint.add(to.sub(from).div(1 - 1 / scale)));
            this.zooming = true;
        }
        if (startBearing !== bearing) this.rotating = true;

        this.fire('movestart');

        this._ease(function (k) {
            if (zoom !== startZoom) {
                tr.setZoomAround(interpolate(startZoom, zoom, k), around);
            } else {
                tr.center = tr.unproject(from.add(to.sub(from).mult(k)));
            }

            if (bearing !== startBearing) {
                tr.bearing = interpolate(startBearing, bearing, k);
            }

            if (pitch !== startPitch) {
                tr.pitch = util.interp(startPitch, pitch, k);
            }

            this.animationLoop.set(300); // text fading
            this._move(zoom !== startZoom, bearing !== startBearing);
        }, function() {
            this.zooming = false;
            this.rotating = false;
            this.fire('moveend');
        }, options);

        return this;
    },

    flyTo: function(latlng, zoom, bearing, options) {
        this.stop();

        options = util.extend({
            offset: [0, 0],
            speed: 1.2,
            curve: 1.42,
            easing: util.ease
        }, options);

        latlng = LatLng.convert(latlng);

        var offset = Point.convert(options.offset),
            tr = this.transform,
            startZoom = this.getZoom(),
            startBearing = this.getBearing();

        zoom = zoom === undefined ? startZoom : zoom;
        bearing = bearing === undefined ? startBearing : this._normalizeBearing(bearing, startBearing);

        var scale = tr.zoomScale(zoom - startZoom),
            from = tr.point,
            to = tr.project(latlng).sub(offset.div(scale));

        if (options.animate === false) {
            return this.setView(latlng, zoom, bearing);
        }

        var startWorldSize = tr.worldSize,
            rho = options.curve,
            V = options.speed,

            w0 = Math.max(tr.width, tr.height),
            w1 = w0 / scale,
            u1 = to.sub(from).mag(),
            rho2 = rho * rho;

        function r(i) {
            var b = (w1 * w1 - w0 * w0 + (i ? -1 : 1) * rho2 * rho2 * u1 * u1) / (2 * (i ? w1 : w0) * rho2 * u1);
            return Math.log(Math.sqrt(b * b + 1) - b);
        }

        function sinh(n) { return (Math.exp(n) - Math.exp(-n)) / 2; }
        function cosh(n) { return (Math.exp(n) + Math.exp(-n)) / 2; }
        function tanh(n) { return sinh(n) / cosh(n); }

        var r0 = r(0),
            w = function (s) { return (cosh(r0) / cosh(r0 + rho * s)); },
            u = function (s) { return w0 * ((cosh(r0) * tanh(r0 + rho * s) - sinh(r0)) / rho2) / u1; },
            S = (r(1) - r0) / rho;

        if (Math.abs(u1) < 0.000001) {
            if (Math.abs(w0 - w1) < 0.000001) return this;

            var k = w1 < w0 ? -1 : 1;
            S = Math.abs(Math.log(w1 / w0)) / rho;

            u = function() { return 0; };
            w = function(s) { return Math.exp(k * rho * s); };
        }

        options.duration = 1000 * S / V;

        this.zooming = true;
        if (startBearing !== bearing) this.rotating = true;

        this.fire('movestart');

        this._ease(function (k) {
            var s = k * S,
                us = u(s);

            tr.zoom = startZoom + tr.scaleZoom(1 / w(s));
            tr.center = tr.unproject(from.add(to.sub(from).mult(us)), startWorldSize);

            if (bearing !== startBearing) {
                tr.bearing = interpolate(startBearing, bearing, k);
            }

            this.animationLoop.set(300); // text fading

            this._move(true, bearing !== startBearing);
        }, function() {
            this.zooming = false;
            this.rotating = false;
            this.fire('moveend');
        }, options);

        return this;
    },

    // convert bearing so that it's numerically close to the current one so that it interpolates properly
    _normalizeBearing: function(bearing, currentBearing) {
        bearing = util.wrap(bearing, -180, 180);
        var diff = Math.abs(bearing - currentBearing);
        if (Math.abs(bearing - 360 - currentBearing) < diff) bearing -= 360;
        if (Math.abs(bearing + 360 - currentBearing) < diff) bearing += 360;
        return bearing;
    },

    _updateEasing: function(duration, zoom, bezier) {
        var easing;

        if (this.ease) {
            var ease = this.ease,
                t = (Date.now() - ease.start) / ease.duration,
                speed = ease.easing(t + 0.01) - ease.easing(t),

                // Quick hack to make new bezier that is continuous with last
                x = 0.27 / Math.sqrt(speed * speed + 0.0001) * 0.01,
                y = Math.sqrt(0.27 * 0.27 - x * x);

            easing = util.bezier(x, y, 0.25, 1);
        } else {
            easing = bezier ? util.bezier.apply(util, bezier) : util.ease;
        }

        // store information on current easing
        this.ease = {
            start: (new Date()).getTime(),
            to: Math.pow(2, zoom),
            duration: duration,
            easing: easing
        };

        return easing;
    }
});<|MERGE_RESOLUTION|>--- conflicted
+++ resolved
@@ -194,11 +194,7 @@
             this.flyTo(center, zoom, 0, options);
     },
 
-<<<<<<< HEAD
-    easeTo(latlng, zoom, bearing, pitch, options) {
-=======
-    easeTo: function(latlng, zoom, bearing, options) {
->>>>>>> 63d20bab
+    easeTo: function(latlng, zoom, bearing, pitch, options) {
         this.stop();
 
         options = util.extend({

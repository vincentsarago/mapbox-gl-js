--- conflicted
+++ resolved
@@ -154,18 +154,11 @@
     featuresAt: function(x, y, params, callback) {
         var features = [];
         var error = null;
-<<<<<<< HEAD
-        var sources = this.sources;
-        util.asyncEach(Object.keys(sources), function(id, callback) {
-            sources[id].featuresAt(x, y, params, function(err, result) {
-                if (result) features = features.concat(result.map(addSource));
-=======
         var map = this;
         util.asyncEach(Object.keys(this.sources), function(id, callback) {
             var source = map.sources[id];
             source.featuresAt(x, y, params, function(err, result) {
-                if (result) features = features.concat(result);
->>>>>>> a6bd5159
+                if (result) features = features.concat(result.map(addSource));
                 if (err) error = err;
                 callback();
             });

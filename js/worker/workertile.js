'use strict';

var FeatureTree = require('../geometry/featuretree.js');
var Protobuf = require('pbf');
var VectorTile = require('../format/vectortile.js');
var VectorTileFeature = require('../format/vectortilefeature.js');
var Placement = require('../text/placement.js');
var getArrayBuffer = require('../util/util.js').getArrayBuffer;
// if (typeof self.console === 'undefined') {
//     self.console = require('./console.js');
// }

var LineVertexBuffer = require('../geometry/linevertexbuffer.js');
var LineElementBuffer = require('../geometry/lineelementbuffer.js');
var FillVertexBuffer = require('../geometry/fillvertexbuffer.js');
var FillElementBuffer = require('../geometry/fillelementsbuffer.js');
var GlyphVertexBuffer = require('../geometry/glyphvertexbuffer.js');
var PointVertexBuffer = require('../geometry/pointvertexbuffer.js');

var createBucket = require('../geometry/createbucket.js');

module.exports = WorkerTile;
function WorkerTile(url, data, id, zoom, tileSize, glyphs, source, callback) {
    var tile = this;
    this.url = url;
    this.id = id;
    this.zoom = zoom;
    this.tileSize = tileSize;
    this.glyphs = glyphs;
    this.source = source;

    this.buffers = {
        glyphVertex: new GlyphVertexBuffer(),
        pointVertex: new PointVertexBuffer(),
        fillVertex: new FillVertexBuffer(),
        fillElement: new FillElementBuffer(),
        lineVertex: new LineVertexBuffer(),
        lineElement: new LineElementBuffer()
    };

    if (url) {
        if (WorkerTile.loading[source] === undefined) WorkerTile.loading[source] = {};
        WorkerTile.loading[source][id] = getArrayBuffer(url, function(err, data) {
            delete WorkerTile.loading[source][id];
            if (err) {
                callback(err);
            } else {
                if (WorkerTile.loaded[source] === undefined) WorkerTile.loaded[source] = {};
                WorkerTile.loaded[source][id] = tile;
                tile.data = new VectorTile(new Protobuf(new Uint8Array(data)));
                tile.parse(tile.data, callback);
            }
        });
    } else {
        tile.parse(data, callback);
    }
}

WorkerTile.cancel = function(id) {
    if (WorkerTile.loading[id]) {
        WorkerTile.loading[id].abort();
        delete WorkerTile.loading[id];
    }
};

// Stores tiles that are currently loading.
WorkerTile.loading = {};

// Stores tiles that are currently loaded.
WorkerTile.loaded = {};

// Stores the style information.
WorkerTile.buckets = {};

/*
 * Given tile data, parse raw vertices and data, create a vector
 * tile and parse it into ready-to-render vertices.
 *
 * @param {object} data
 * @param {function} respond
 */
WorkerTile.prototype.parse = function(data, callback) {
    var tile = this;
    var bucketInfo = WorkerTile.buckets;
    this.callback = callback;

    this.placement = new Placement(this.zoom, this.tileSize);
    this.featureTree = new FeatureTree(getGeometry, getType);

    var buckets = this.buckets = sortTileIntoBuckets(this, data, bucketInfo);

    var key, bucket;
    var prevPlacementBucket;

    var remaining = Object.keys(buckets).length;

    /*
     *  The async parsing here is a bit tricky.
     *  Some buckets depend on resources that may need to be loaded async (glyphs).
     *  Some buckets need to be parsed in order (to get placement priorities right).
     *
     *  Dependencies calls are initiated first to get those rolling.
     *  Buckets that don't need to be parsed in order, aren't to save time.
     */

    for (key in buckets) {
        bucket = buckets[key];

        var filter = bucket.info.filter;
        if (filter && filter.source !== tile.source) continue;

        // Link buckets that need to be parsed in order
        if (bucket.placement) {
            if (prevPlacementBucket) {
                prevPlacementBucket.next = bucket;
            } else {
                bucket.previousPlaced = true;
            }
        }

        if (bucket.getDependencies) {
            bucket.getDependencies(this, dependenciesDone(bucket));
        }

    }

    // parse buckets where order doesn't matter and no dependencies
    for (key in buckets) {
        bucket = buckets[key];
        if (!bucket.getDependencies && !bucket.placement) {
            parseBucket(tile, bucket);
        }
    }
    
    function dependenciesDone(bucket) {
        return function(err) {
            bucket.dependenciesLoaded = true;
            parseBucket(tile, bucket, err);
        };
    }

    function parseBucket(tile, bucket, skip) {
        if (bucket.getDependencies && !bucket.dependenciesLoaded) return;
        if (bucket.placement && !bucket.previousPlaced) return;

        if (!skip) {
            bucket.addFeatures();

            if (!bucket.info.text) {
                for (var i = 0; i < bucket.features.length; i++) {
                    var feature = bucket.features[i];
                    tile.featureTree.insert(feature.bbox(), bucket.name, feature);
                }
            }
        }

        remaining--;
        if (!remaining) return tile.done();

        // try parsing the next bucket, if it is ready
        if (bucket.next) {
            bucket.next.previousPlaced = true;
            parseBucket(tile, bucket.next);
        }
    }
};

WorkerTile.prototype.done = function() {
    // Collect all buffers to mark them as transferable object.
    var buffers = [];

    for (var type in this.buffers) {
        buffers.push(this.buffers[type].array);
    }

    // Convert buckets to a transferable format
    var buckets = this.buckets;
    var elementGroups = {};
    for (var b in buckets) elementGroups[b] = buckets[b].elementGroups;

    this.callback(null, {
        elementGroups: elementGroups,
        buffers: this.buffers
    }, buffers);

    // we don't need anything except featureTree at this point, so we mark it for GC
    this.buffers = null;
    this.placement = null;
};

function sortTileIntoBuckets(tile, data, bucketInfo) {

    var sourceLayers = {},
        buckets = {},
        layerName;

    // For each source layer, find a list of buckets that use data from it
    for (var bucketName in bucketInfo) {
        var info = bucketInfo[bucketName];
        if (info.source !== tile.source) continue;

        var bucket = createBucket(info.render, tile.placement, undefined, tile.buffers);
        if (!bucket) continue;
        bucket.features = [];
        bucket.name = bucketName;
        buckets[bucketName] = bucket;

        if (data.layers) {
            // vectortile
            layerName = bucketInfo[bucketName]['source-layer'];
            if (!sourceLayers[layerName]) sourceLayers[layerName] = {};
            sourceLayers[layerName][bucketName] = info;
        } else {
            // geojson tile
            sourceLayers[bucketName] = info;
        }
    }

    // read each layer, and sort its feature's into buckets
<<<<<<< HEAD
    for (layerName in sourceLayers) {
        var layer = data.layers[layerName];
        if (!layer) continue;
        sortLayerIntoBuckets(layer, sourceLayers[layerName], buckets);
=======
    if (data.layers) {
        // vectortile
        for (layerName in sourceLayers) {
            var layer = data.layers[layerName];
            if (!layer) continue;
            sortLayerIntoBuckets(layer, sourceLayers[layerName], buckets);
        }
    } else {
        // geojson
        sortLayerIntoBuckets(data, sourceLayers, buckets);
>>>>>>> 8209df68
    }

    return buckets;
}

/*
 * Sorts features in a layer into different buckets, according to the maping
 *
 * Layers in vector tiles contain many different features, and feature types,
 * e.g. the landuse layer has parks, industrial buildings, forests, playgrounds
 * etc. However, when styling, we need to separate these features so that we can
 * render them separately with different styles.
 *
 * @param {VectorTileLayer} layer
 * @param {Mapping} mapping
 */
function sortLayerIntoBuckets(layer, mapping, buckets) {

    for (var i = 0; i < layer.length; i++) {
        var feature = layer.feature(i);
        for (var key in mapping) {
            // Filter features based on the filter function if it exists.
            if (!mapping[key].compare || mapping[key].compare(feature.properties)) {

                // Only load features that have the same geometry type as the bucket.
                var type = VectorTileFeature.mapping[feature._type];
                var renderType = mapping[key].render && mapping[key].render.type;
                var filterType = mapping[key].filter && mapping[key].filter.$type;
                if (type === filterType || renderType) {
                    buckets[key].features.push(feature);
                }
            }
        }
    }
}

var geometryTypeToName = [null, 'point', 'line', 'fill'];

function getGeometry(feature) {
    return feature.loadGeometry();
}

function getType(feature) {
    return geometryTypeToName[feature._type];
}
<|MERGE_RESOLUTION|>--- conflicted
+++ resolved
@@ -217,12 +217,6 @@
     }
 
     // read each layer, and sort its feature's into buckets
-<<<<<<< HEAD
-    for (layerName in sourceLayers) {
-        var layer = data.layers[layerName];
-        if (!layer) continue;
-        sortLayerIntoBuckets(layer, sourceLayers[layerName], buckets);
-=======
     if (data.layers) {
         // vectortile
         for (layerName in sourceLayers) {
@@ -233,7 +227,6 @@
     } else {
         // geojson
         sortLayerIntoBuckets(data, sourceLayers, buckets);
->>>>>>> 8209df68
     }
 
     return buckets;
